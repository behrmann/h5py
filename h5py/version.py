--- conflicted
+++ resolved
@@ -12,11 +12,8 @@
 import sys
 import numpy
 
-<<<<<<< HEAD
 version = "2.4.0a0"
-=======
-version = "2.3.0"
->>>>>>> e9ff1f29
+
 _exp = _sv(version)
 
 version_tuple = _exp.version + ((''.join(str(x) for x in _exp.prerelease),) if _exp.prerelease is not None else ('',))
